--- conflicted
+++ resolved
@@ -4,12 +4,9 @@
 import torch.nn as nn
 from torch.nn import functional as F
 import math
-<<<<<<< HEAD
 import os
 from torch.distributed import init_process_group, destroy_process_group
-=======
 import inspect
->>>>>>> ed240db4
 
 @dataclass
 class GPTConfig:
@@ -238,6 +235,33 @@
 
     
 
+    # function to configure theh optimizer with weiht decay etc.
+    def config_optim(self, weight_decay, learning_rate, device):
+        # all params that require a gradient
+        param_dict = {pn: p for pn, p in self.named_parameters()}
+        param_dict = {pn: p for pn, p in param_dict.items() if p.requires_grad}
+        # onnly use weight_decay for matmuls, embeddings, not for 1-D weights like biases, LayerNorm etc.
+        decay_params = [p for n, p in param_dict.items() if p.dim() >= 2]
+        no_decay_params = [p for n, p in param_dict.items() if p.dim() < 2]
+        optim_groups = [
+            {'params': decay_params, 'weight_decay': weight_decay},
+            {'params': no_decay_params, 'weight_decay': 0.0}
+        ]
+        # count number of decay and no_Decay params
+        num_decay_params = sum(p.numel() for p in decay_params)
+        num_no_decay_params = sum(p.numel() for p in no_decay_params)
+        # print them 
+        print(f"num decayed parameter tensors: {len(decay_params)}, with {num_decay_params:,} parameters")
+        print(f"num non-decayed parameter tensors: {len(no_decay_params)}, with {num_no_decay_params:,} parameters")
+        # fuse the AdamW optimizer
+        fused_available = 'fused' in inspect.signature(torch.optim.AdamW).parameters
+        use_fused = fused_available and 'cuda' in device
+        print(f"using fused AdamW: {use_fused}")
+        optimizer = torch.optim.AdamW(optim_groups, lr=learning_rate, betas=(0.9,0.95), eps=1e-8, fused=use_fused)
+        return optimizer
+
+    
+
 # ================================================================
 
 import tiktoken
